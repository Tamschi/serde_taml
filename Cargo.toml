--- conflicted
+++ resolved
@@ -52,7 +52,6 @@
 
 [dev-dependencies]
 cargo-husky = "1.5.0"
-<<<<<<< HEAD
 cast = "0.3.0"
 codemap = "0.1.3"
 codemap-diagnostic = "0.1.1"
@@ -62,8 +61,5 @@
 indexmap = { version = "1.5.1", features = ["serde-1"] }
 serde = { version = "1.0.130", features = ["derive"] }
 serde_bytes = "0.11.5"
-=======
-git_info = "0.1.2"
->>>>>>> 1a92bb18
 version-sync = "0.9.3"
 wasm-bindgen-test = "0.3.28"