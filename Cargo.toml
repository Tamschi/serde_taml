[package]
name = "serde_taml"
version = "0.0.2"
authors = ["Tamme Schichler <tamme@schichler.dev>"]
edition = "2018"
description = "Serde-integration for TAML, a kind-to-humans configuration language"
license = "MIT OR Apache-2.0"
repository = "https://github.com/Tamschi/serde_taml"
homepage = "https://github.com/Tamschi/serde_taml/tree/v0.0.2"
documentation = "https://docs.rs/serde_taml/0.0.2"
keywords = [] #TODO
categories = [] #TODO
readme = "README.md"
include = [
	"**/*.rs",
	"!tests/unincluded_*.rs", # Tests of meta data files not included in the package.
	"Cargo.toml",
	"CHANGELOG.md",
	"CODE_OF_CONDUCT.md",
	"LICENSE-*",
	"README.md",
	"SECURITY.md",
]
<<<<<<< HEAD
=======
resolver = "2"
publish = false
>>>>>>> 79017841

[badges]
is-it-maintained-issue-resolution = { repository = "Tamschi/serde_taml" }
is-it-maintained-open-issues = { repository = "Tamschi/serde_taml" }
maintenance = { status = "experimental" } # This may differ between branches.

[features]
serde-object-assist = ["lazy_static", "linkme", "serde-object/assistant-extra"] #TODO: Document this.

[dependencies]
cervine = "0.0.6"
debugless-unwrap = "0.0.4"
either = "1.6.1"
indexmap = "1.5.1"
joinery = "2.1.0"
lazy_static = { version = "1.4.0", optional = true }
linkme = { version = "0.2.2", optional = true }
logos = "0.12.0"
paste = "1.0.5"
scientific = { version = "0.1.2", features = ["serde"] }
serde = { version = "1.0.115" }
serde-object = { version = "0.0.0-alpha.0", optional = true } # public
taml = "0.0.10" # public
tap = "1.0.1"
try_match = "0.2.2"

[dev-dependencies]
cargo-husky = "1.5.0"
cast = "0.2.3"
codemap = "0.1.3"
codemap-diagnostic = "0.1.1"
doc-comment = "0.3.3"
educe = "0.4.13"
git_info = "0.1.2"
indexmap = { version = "1.5.1", features = ["serde-1"] }
serde = { version = "1.0.115", features = ["derive"] }
serde_bytes = "0.11.5"
version-sync = "0.9.1"
wasm-bindgen-test = "0.3.24"<|MERGE_RESOLUTION|>--- conflicted
+++ resolved
@@ -21,11 +21,7 @@
 	"README.md",
 	"SECURITY.md",
 ]
-<<<<<<< HEAD
-=======
 resolver = "2"
-publish = false
->>>>>>> 79017841
 
 [badges]
 is-it-maintained-issue-resolution = { repository = "Tamschi/serde_taml" }
