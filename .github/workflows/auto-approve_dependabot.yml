--- conflicted
+++ resolved
@@ -18,11 +18,7 @@
     if: github.actor == 'dependabot[bot]'
     steps:
       - name: auto-approve
-<<<<<<< HEAD
-        uses: actions/github-script@v5
-=======
         uses: actions/github-script@v6
->>>>>>> 1a92bb18
         with:
           # The default token is enough to comment, but Dependabot will only comply if you impersonate a user with write access.
           github-token: ${{secrets.AUTO_APPROVE_DEPENDABOT_TOKEN}}
