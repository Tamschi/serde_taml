--- conflicted
+++ resolved
@@ -59,11 +59,7 @@
     strategy:
       matrix:
         os: [macos, ubuntu, windows]
-<<<<<<< HEAD
-        rust: ['1.53', stable, beta, nightly]
-=======
         rust: ['1.54', stable, beta, nightly]
->>>>>>> 1a92bb18
     env:
       target: ${{matrix.target && format('--target={0}', matrix.target)}}
       workspace: ${{matrix.no-workspace || '--workspace'}}
